// Zinc, the bare metal stack for rust.
// Copyright 2014 Vladimir "farcaller" Pouzanov <farcaller@gmail.com>
//
// Licensed under the Apache License, Version 2.0 (the "License");
// you may not use this file except in compliance with the License.
// You may obtain a copy of the License at
//
//     http://www.apache.org/licenses/LICENSE-2.0
//
// Unless required by applicable law or agreed to in writing, software
// distributed under the License is distributed on an "AS IS" BASIS,
// WITHOUT WARRANTIES OR CONDITIONS OF ANY KIND, either express or implied.
// See the License for the specific language governing permissions and
// limitations under the License.

/*!
Pin configuration.

Some pins that could be configured here may be missing from actual MCU depending
on the package.
*/

use core::intrinsics::abort;
use core::option::{Option};

#[path="../../util/ioreg.rs"] mod ioreg;

/// Available port names.
#[allow(missing_doc)]
pub enum Port {
  Port0,
  Port1,
  Port2,
  Port3,
  Port4,
}

/// Pin functions (GPIO or up to three additional functions).
#[deriving(PartialEq)]
#[allow(missing_doc)]
pub enum Function {
  Gpio         = 0,
  AltFunction1 = 1,
  AltFunction2 = 2,
  AltFunction3 = 3,
}

/// Structure to describe the location of a pin
pub struct Pin {
  /// Port the pin is attached to
  port: Port,
  /// Pin number in the port
  pin: u8
}

impl Pin {
  /// Create and setup a Pin
  pub fn new(port: Port, pin_index: u8, function: Function,
      gpiodir: Option<::hal::pin::GpioDirection>) -> Pin {
    let pin = Pin {
      port: port,
      pin: pin_index,
    };
    pin.setup_regs(function, gpiodir);

    pin
  }

  fn setup_regs(&self, function: Function,
      gpiodir: Option<::hal::pin::GpioDirection>) {
    let (offset, reg) = self.get_pinsel_reg_and_offset();

    let fun_bits: u32  = function as u32 << (offset as uint * 2);
    let mask_bits: u32 = !(3u32 << (offset as uint * 2));

    let val: u32 = reg.value();
    let new_val = (val & mask_bits) | fun_bits;
    reg.set_value(new_val);

    if function == Gpio {
      (self as &::hal::pin::Gpio).set_direction(gpiodir.unwrap());
    }
  }

  fn gpioreg(&self) -> &reg::Gpio {
    match self.port {
<<<<<<< HEAD
      Port0 => &reg::Gpio0,
      Port1 => &reg::Gpio1,
      Port2 => &reg::Gpio2,
      Port3 => &reg::Gpio3,
      Port4 => &reg::Gpio4,
=======
      Port0 => &reg::GPIO_0,
      Port1 => &reg::GPIO_1,
      Port2 => &reg::GPIO_2,
      Port3 => &reg::GPIO_3,
      Port4 => &reg::GPIO_4,
>>>>>>> b3b68ce8
    }
  }

  fn get_pinsel_reg_and_offset(&self) -> (u8, &reg::PINSEL) {
    match self.port {
      Port0 => match self.pin {
        0...15  => (self.pin,    &reg::PINSEL0),
        16...30 => (self.pin-16, &reg::PINSEL1),
        _      => unsafe { abort() },
      },
      Port1 => match self.pin {
        0...15  => (self.pin,    &reg::PINSEL2),
        16...31 => (self.pin-16, &reg::PINSEL3),
        _      => unsafe { abort() },
      },
      Port2 => match self.pin {
        0...13  => (self.pin,    &reg::PINSEL4),
        _      => unsafe { abort() },
      },
      Port3 => match self.pin {
        25|26 => (self.pin-16,  &reg::PINSEL7),
        _     => unsafe { abort() },
      },
      Port4 => match self.pin {
        28|29 => (self.pin-16,  &reg::PINSEL9),
        _     => unsafe { abort() },
      },
    }
  }
}

impl ::hal::pin::Gpio for Pin {
  /// Sets output GPIO value to high.
  fn set_high(&self) {
    self.gpioreg().set_FIOSET(1 << (self.pin as uint));
  }

  /// Sets output GPIO value to low.
  fn set_low(&self) {
    self.gpioreg().set_FIOCLR(1 << (self.pin as uint));
  }

  /// Returns input GPIO level.
  fn level(&self) -> ::hal::pin::GpioLevel {
    let bit: u32 = 1 << (self.pin as uint);
    let reg = self.gpioreg();

    match reg.FIOPIN() & bit {
      0 => ::hal::pin::Low,
      _ => ::hal::pin::High,
    }
  }

  /// Sets output GPIO direction.
  fn set_direction(&self, new_mode: ::hal::pin::GpioDirection) {
    let bit: u32 = 1 << (self.pin as uint);
    let mask: u32 = !bit;
    let reg = self.gpioreg();
    let val: u32 = reg.FIODIR();
    let new_val: u32 = match new_mode {
      ::hal::pin::In  => val & mask,
      ::hal::pin::Out => (val & mask) | bit,
    };

    reg.set_FIODIR(new_val);
  }
}

/// Sets the state of trace port interface.
pub fn set_trace_port_interface_enabled(enabled: bool) {
  let value: u32 = if enabled { 0b1000 } else { 0 };
  reg::PINSEL10.set_value(value);
}

mod reg {
  use util::volatile_cell::VolatileCell;

  ioreg_old!(PINSEL: u32, value)
  reg_rw!(PINSEL, u32, value, set_value, value)

  extern {
    #[link_name="lpc17xx_iomem_PINSEL0"]  pub static PINSEL0:  PINSEL;
    #[link_name="lpc17xx_iomem_PINSEL1"]  pub static PINSEL1:  PINSEL;
    #[link_name="lpc17xx_iomem_PINSEL2"]  pub static PINSEL2:  PINSEL;
    #[link_name="lpc17xx_iomem_PINSEL3"]  pub static PINSEL3:  PINSEL;
    #[link_name="lpc17xx_iomem_PINSEL4"]  pub static PINSEL4:  PINSEL;
    #[link_name="lpc17xx_iomem_PINSEL7"]  pub static PINSEL7:  PINSEL;
    #[link_name="lpc17xx_iomem_PINSEL9"]  pub static PINSEL9:  PINSEL;
    #[link_name="lpc17xx_iomem_PINSEL10"] pub static PINSEL10: PINSEL;
  }

  ioreg_old!(Gpio: u32, FIODIR, _r0, _r1, _r2, FIOMASK, FIOPIN, FIOSET, FIOCLR)
  reg_rw!(Gpio, u32, FIODIR,  set_FIODIR,  FIODIR)
  reg_rw!(Gpio, u32, FIOMASK, set_FIOMASK, FIOMASK)
  reg_rw!(Gpio, u32, FIOPIN,  set_FIOPIN,  FIOPIN)
  reg_rw!(Gpio, u32, FIOSET,  set_FIOSET,  FIOSET)
  reg_rw!(Gpio, u32, FIOCLR,  set_FIOCLR,  FIOCLR)

  extern {
<<<<<<< HEAD
    #[link_name="lpc17xx_iomem_GPIO0"] pub static Gpio0: Gpio;
    #[link_name="lpc17xx_iomem_GPIO1"] pub static Gpio1: Gpio;
    #[link_name="lpc17xx_iomem_GPIO2"] pub static Gpio2: Gpio;
    #[link_name="lpc17xx_iomem_GPIO3"] pub static Gpio3: Gpio;
    #[link_name="lpc17xx_iomem_GPIO4"] pub static Gpio4: Gpio;
=======
    #[link_name="lpc17xx_iomem_GPIO0"] pub static GPIO_0: Gpio;
    #[link_name="lpc17xx_iomem_GPIO1"] pub static GPIO_1: Gpio;
    #[link_name="lpc17xx_iomem_GPIO2"] pub static GPIO_2: Gpio;
    #[link_name="lpc17xx_iomem_GPIO3"] pub static GPIO_3: Gpio;
    #[link_name="lpc17xx_iomem_GPIO4"] pub static GPIO_4: Gpio;
>>>>>>> b3b68ce8
  }
}<|MERGE_RESOLUTION|>--- conflicted
+++ resolved
@@ -84,19 +84,11 @@
 
   fn gpioreg(&self) -> &reg::Gpio {
     match self.port {
-<<<<<<< HEAD
-      Port0 => &reg::Gpio0,
-      Port1 => &reg::Gpio1,
-      Port2 => &reg::Gpio2,
-      Port3 => &reg::Gpio3,
-      Port4 => &reg::Gpio4,
-=======
       Port0 => &reg::GPIO_0,
       Port1 => &reg::GPIO_1,
       Port2 => &reg::GPIO_2,
       Port3 => &reg::GPIO_3,
       Port4 => &reg::GPIO_4,
->>>>>>> b3b68ce8
     }
   }
 
@@ -196,18 +188,10 @@
   reg_rw!(Gpio, u32, FIOCLR,  set_FIOCLR,  FIOCLR)
 
   extern {
-<<<<<<< HEAD
-    #[link_name="lpc17xx_iomem_GPIO0"] pub static Gpio0: Gpio;
-    #[link_name="lpc17xx_iomem_GPIO1"] pub static Gpio1: Gpio;
-    #[link_name="lpc17xx_iomem_GPIO2"] pub static Gpio2: Gpio;
-    #[link_name="lpc17xx_iomem_GPIO3"] pub static Gpio3: Gpio;
-    #[link_name="lpc17xx_iomem_GPIO4"] pub static Gpio4: Gpio;
-=======
     #[link_name="lpc17xx_iomem_GPIO0"] pub static GPIO_0: Gpio;
     #[link_name="lpc17xx_iomem_GPIO1"] pub static GPIO_1: Gpio;
     #[link_name="lpc17xx_iomem_GPIO2"] pub static GPIO_2: Gpio;
     #[link_name="lpc17xx_iomem_GPIO3"] pub static GPIO_3: Gpio;
     #[link_name="lpc17xx_iomem_GPIO4"] pub static GPIO_4: Gpio;
->>>>>>> b3b68ce8
   }
 }