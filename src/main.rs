// Zinc, the bare metal stack for rust.
// Copyright 2014 Vladimir "farcaller" Pouzanov <farcaller@gmail.com>
//
// Licensed under the Apache License, Version 2.0 (the "License");
// you may not use this file except in compliance with the License.
// You may obtain a copy of the License at
//
//     http://www.apache.org/licenses/LICENSE-2.0
//
// Unless required by applicable law or agreed to in writing, software
// distributed under the License is distributed on an "AS IS" BASIS,
// WITHOUT WARRANTIES OR CONDITIONS OF ANY KIND, either express or implied.
// See the License for the specific language governing permissions and
// limitations under the License.

#![feature(globs, macro_rules, asm, phase, unsafe_destructor, lang_items)]
#![crate_name="zinc"]
#![crate_type="rlib"]
#![allow(ctypes)]
#![warn(missing_doc)]
#![no_std]

/*!
Zinc is an embedded stack for rust.

Zinc provides a complete embedded stack for application development in rust. It
is provided in a form of library, compiled for a specific MCU, that can be
linked into user's own applications.

### Supported architectures

ARM is the only architecture, supported at the moment. Zinc can be compiled for
"native" architecture as well, which should be useful only for testing the code,
though.

### Supported ARM MCUs

Two MCUs are supported at the moment, specifically

 * NXP LPC1768
 * ST STM32F407

The code is generic enough to support other MCUs in the same family (LPC17xx and
STM32F403/407).
*/

extern crate core;

#[cfg(test)] #[phase(plugin,link)] extern crate std;
#[cfg(test)] extern crate native;
#[phase(plugin)] extern crate macro_ioreg;

pub mod drivers;
pub mod hal;
pub mod lib;
pub mod os;

// TODO(farcaller): clean up when fixed.
#[cfg(not(test))]
pub mod std {
  pub use core::cmp;  // used for #[deriving(Eq)] until fixed in rust.
<<<<<<< HEAD
=======
  pub use core::option;
  pub use core::num;
}

#[test]
fn dummy_test() {
>>>>>>> 0449a399
}<|MERGE_RESOLUTION|>--- conflicted
+++ resolved
@@ -59,13 +59,6 @@
 #[cfg(not(test))]
 pub mod std {
   pub use core::cmp;  // used for #[deriving(Eq)] until fixed in rust.
-<<<<<<< HEAD
-=======
   pub use core::option;
   pub use core::num;
-}
-
-#[test]
-fn dummy_test() {
->>>>>>> 0449a399
 }